//! Pool trait implementation for Osmosis

use std::ops::Deref;
use std::str::FromStr;

use apollo_utils::assets::{
    assert_native_asset_info, assert_native_coin, assert_only_native_coins, merge_assets,
};
use osmosis_std::types::osmosis::gamm::v1beta1::{
    GammQuerier, MsgExitPool, MsgJoinPool, MsgJoinSwapShareAmountOut,
    MsgSwapExactAmountIn, SwapAmountInRoute,
};

use cosmwasm_schema::cw_serde;
use cosmwasm_std::{Coin, CosmosMsg, Deps, Env, Event, Response, StdError, StdResult, Uint128};
use cw_asset::{Asset, AssetInfo, AssetList};

use crate::traits::Pool;
use crate::utils::vec_into;
use crate::CwDexError;

use super::helpers::query_lp_denom;

/// Struct for interacting with Osmosis v1beta1 balancer pools. If `pool_id` maps to another type of pool this will fail.
#[cw_serde]
#[derive(Copy)]
pub struct OsmosisPool {
    /// The pool id of the pool to interact with
    pub pool_id: u64,
}

impl OsmosisPool {
    /// Creates a new `OsmosisPool` instance with the given `pool_id`.
    pub fn new(pool_id: u64) -> Self {
        Self {
            pool_id,
        }
    }
}

impl Pool for OsmosisPool {
    fn provide_liquidity(
        &self,
        deps: Deps,
        env: &Env,
        mut assets: AssetList,
        min_out: Uint128,
    ) -> Result<Response, CwDexError> {
        // Remove all zero amount Coins, merge duplicates and assert that all assets are native.
        let assets = assert_only_native_coins(merge_assets(assets.purge().deref())?)?;

        // TODO: Provide liquidity double sided.
        // For now we only provide liquidity single sided since the ratio of the underlying tokens
        // needs to be exactly the same as the the pool ratio otherwise the remainder is returned
        // and there are no queries yet
<<<<<<< HEAD

        let expected_shares =
            self.simulate_provide_liquidity(deps, env, assets.to_owned().into())?;

        // Calculate minimum shares
        let shares_out_min = slippage_tolerance * expected_shares.amount;

        let join_pool: CosmosMsg;

        if assets.len() == 1 {
            join_pool = MsgJoinSwapShareAmountOut {
                sender: env.contract.address.to_string(),
                pool_id: self.pool_id,
                share_out_amount: shares_out_min.to_string(),
                token_in_denom: assets[0].denom.to_string(),
                token_in_max_amount: assets[0].amount.to_string(),
            }
            .into();
        } else {
            join_pool = MsgJoinPool {
                sender: env.contract.address.to_string(),
                pool_id: self.pool_id,
                share_out_amount: shares_out_min.to_string(),
                token_in_maxs: vec_into(assets.to_owned()),
            }
            .into();
        }
=======
        let (join_msgs, shares_out): (Vec<CosmosMsg>, Vec<Uint128>) = assets
            .into_iter()
            .map(|coin| {
                // Query expected amount of lp shares with stargate query
                let expected_shares =
                    self.simulate_provide_liquidity(deps, env, vec![coin.clone()].into())?.amount;

                Ok((
                    MsgJoinSwapExternAmountIn {
                        sender: env.contract.address.to_string(),
                        pool_id: self.pool_id,
                        token_in: Some(coin.into()),
                        share_out_min_amount: expected_shares.to_string(),
                    }
                    .into(),
                    expected_shares,
                ))
            })
            .collect::<StdResult<Vec<_>>>()?
            .into_iter()
            .unzip();
>>>>>>> 571b39d6

        // Assert slippage tolerance
        let expected_lps = shares_out.iter().sum::<Uint128>();
        if min_out < expected_lps {
            return Err(CwDexError::MinOutNotReceived {
                min_out,
                received: expected_lps,
            });
        }

        let event = Event::new("apollo/cw-dex/provide_liquidity")
            .add_attribute("pool_id", self.pool_id.to_string())
            .add_attribute("minimum_shares_out", shares_out_min);

        Ok(Response::new().add_message(join_pool).add_event(event))
    }

    fn withdraw_liquidity(
        &self,
        _deps: Deps,
        env: &Env,
        asset: Asset,
    ) -> Result<Response, CwDexError> {
        let exit_msg = MsgExitPool {
            sender: env.contract.address.to_string(),
            pool_id: self.pool_id,
            share_in_amount: asset.amount.to_string(),
            token_out_mins: vec![],
        };

        let event = Event::new("apollo/cw-dex/withdraw_liquidity")
            .add_attribute("pool_id", self.pool_id.to_string())
            .add_attribute("shares_in", asset.to_string());

        Ok(Response::new().add_message(exit_msg).add_event(event))
    }

    fn swap(
        &self,
        _deps: Deps,
        env: &Env,
        offer_asset: Asset,
        ask_asset_info: AssetInfo,
        min_out: Uint128,
    ) -> Result<Response, CwDexError> {
        let offer = assert_native_coin(&offer_asset)?;
        let ask_denom = assert_native_asset_info(&ask_asset_info)?;

        let swap_msg = MsgSwapExactAmountIn {
            sender: env.contract.address.to_string(),
            routes: vec![SwapAmountInRoute {
                pool_id: self.pool_id,
                token_out_denom: ask_denom.clone(),
            }],
            token_in: Some(offer.clone().into()),
            token_out_min_amount: min_out.to_string(),
        };

        let event = Event::new("apollo/cw-dex/swap")
            .add_attribute("pool_id", self.pool_id.to_string())
            .add_attribute("offer", offer.to_string())
            .add_attribute("ask", ask_denom)
            .add_attribute("token_out_min_amount", min_out);

        Ok(Response::new().add_message(swap_msg).add_event(event))
    }

    fn get_pool_liquidity(&self, deps: Deps) -> Result<AssetList, CwDexError> {
        let pool_assets = GammQuerier::new(&deps.querier).total_pool_liquidity(self.pool_id)?;

        let asset_list: AssetList = pool_assets
            .liquidity
            .into_iter()
            .map(|coin| {
                Ok(Asset {
                    info: AssetInfo::Native(coin.denom),
                    amount: Uint128::from_str(&coin.amount)?,
                })
            })
            .collect::<StdResult<Vec<Asset>>>()?
            .into();

        Ok(asset_list)
    }

    fn simulate_provide_liquidity(
        &self,
        deps: Deps,
        _env: &Env,
        assets: AssetList,
    ) -> Result<Asset, CwDexError> {
        let querier = GammQuerier::new(&deps.querier);

        let lp_denom: String;
        let shares_out_amount: Uint128;

        if assets.len() == 1 {
            shares_out_amount = Uint128::from_str(
                &querier
                    .calc_join_pool_shares(
                        self.pool_id,
                        vec_into(assert_only_native_coins(assets)?),
                    )?
                    .share_out_amount,
            )?;

            lp_denom = query_lp_denom(&deps.querier, self.pool_id)?;
        } else {
            shares_out_amount = Uint128::from_str(
                &querier
                    .calc_join_pool_no_swap_shares(
                        self.pool_id,
                        vec_into(assert_only_native_coins(assets)?),
                    )?
                    .shares_out,
            )?;

            lp_denom = query_lp_denom(&deps.querier, self.pool_id)?;
        }

        Ok(Asset::new(AssetInfo::native(lp_denom), shares_out_amount))
    }

    fn simulate_withdraw_liquidity(
        &self,
        deps: Deps,
        asset: &Asset,
    ) -> Result<AssetList, CwDexError> {
        let querier = GammQuerier::new(&deps.querier);
        let lp_token = assert_native_coin(asset)?;

        let lp_denom = query_lp_denom(&deps.querier, self.pool_id)?;

        if lp_denom != lp_token.denom {
            return Err(CwDexError::InvalidLpToken {});
        }

        let tokens_out: Vec<Coin> = querier
            .calc_exit_pool_coins_from_shares(self.pool_id, lp_token.amount.to_string())?
            .tokens_out
            .iter()
            .map(|c| {
                Ok(Coin {
                    denom: c.denom.clone(),
                    amount: Uint128::from_str(&c.amount)?,
                })
            })
            .collect::<StdResult<_>>()?;

        Ok(tokens_out.into())
    }

    fn simulate_swap(
        &self,
        deps: Deps,
        offer: Asset,
        _ask_asset_info: AssetInfo,
        sender: Option<String>,
    ) -> StdResult<Uint128> {
        let offer: Coin = offer.try_into()?;
        let swap_response = GammQuerier::new(&deps.querier).estimate_swap_exact_amount_in(
            sender.ok_or_else(|| StdError::generic_err("sender is required for osmosis"))?,
            self.pool_id,
            offer.denom.clone(),
            vec![SwapAmountInRoute {
                pool_id: self.pool_id,
                token_out_denom: offer.denom,
            }],
        )?;
        Uint128::from_str(swap_response.token_out_amount.as_str())
    }
}<|MERGE_RESOLUTION|>--- conflicted
+++ resolved
@@ -53,7 +53,6 @@
         // For now we only provide liquidity single sided since the ratio of the underlying tokens
         // needs to be exactly the same as the the pool ratio otherwise the remainder is returned
         // and there are no queries yet
-<<<<<<< HEAD
 
         let expected_shares =
             self.simulate_provide_liquidity(deps, env, assets.to_owned().into())?;
@@ -81,29 +80,6 @@
             }
             .into();
         }
-=======
-        let (join_msgs, shares_out): (Vec<CosmosMsg>, Vec<Uint128>) = assets
-            .into_iter()
-            .map(|coin| {
-                // Query expected amount of lp shares with stargate query
-                let expected_shares =
-                    self.simulate_provide_liquidity(deps, env, vec![coin.clone()].into())?.amount;
-
-                Ok((
-                    MsgJoinSwapExternAmountIn {
-                        sender: env.contract.address.to_string(),
-                        pool_id: self.pool_id,
-                        token_in: Some(coin.into()),
-                        share_out_min_amount: expected_shares.to_string(),
-                    }
-                    .into(),
-                    expected_shares,
-                ))
-            })
-            .collect::<StdResult<Vec<_>>>()?
-            .into_iter()
-            .unzip();
->>>>>>> 571b39d6
 
         // Assert slippage tolerance
         let expected_lps = shares_out.iter().sum::<Uint128>();
