//! Pool trait implementation for Astroport

use astroport_core::asset::PairInfo;
use astroport_core::factory::PairType;
use astroport_core::querier::{query_supply, query_token_precision};
use astroport_core::U256;
use cosmwasm_schema::cw_serde;
use cosmwasm_std::{
    to_binary, wasm_execute, Addr, CosmosMsg, Decimal, Deps, Env, Event, QuerierWrapper,
    QueryRequest, Response, StdError, StdResult, Uint128, WasmMsg, WasmQuery,
};
use cw20::Cw20ExecuteMsg;
use cw_asset::{Asset, AssetInfo, AssetInfoBase, AssetList};

use astroport_core::asset::AssetInfo as AstroAssetInfo;
use astroport_core::pair::{
    Cw20HookMsg, ExecuteMsg as PairExecMsg, PoolResponse, QueryMsg, QueryMsg as PairQueryMsg,
    SimulationResponse,
};

use crate::traits::Pool;
use crate::CwDexError;

use super::helpers::{
    adjust_precision, compute_current_amp, compute_d, query_pair_config, N_COINS,
};

/// Represents an AMM pool on Astroport
#[cw_serde]
pub struct AstroportPool {
    /// The address of the associated pair contract
    pub pair_addr: Addr,
    /// The address of the associated LP token contract
    pub lp_token_addr: Addr,
    /// The type of pool represented: Constant product (*Xyk*) or *Stableswap*
    pub pair_type: PairType,
}

impl AstroportPool {
    /// Creates a new instance of `AstroportPool`
    ///
    /// Arguments:
    /// - `pair_addr`: The address of the pair contract associated with the pool
    pub fn new(deps: Deps, pair_addr: Addr) -> StdResult<Self> {
        let pair_info = deps
            .querier
            .query_wasm_smart::<PairInfo>(pair_addr.clone(), &PairQueryMsg::Pair {})?;

        // Validate pair type. We only support XYK and stable swap pools
        match pair_info.pair_type {
            PairType::Custom(_) => Err(StdError::generic_err("Custom pair type is not supported")),
            _ => Ok(()),
        }?;

        Ok(Self {
            pair_addr,
            lp_token_addr: pair_info.liquidity_token,
            pair_type: pair_info.pair_type,
        })
    }

    /// Returns the total supply of the associated LP token
    pub fn query_lp_token_supply(&self, querier: &QuerierWrapper) -> StdResult<Uint128> {
        query_supply(querier, self.lp_token_addr.to_owned())
    }

    fn get_pool_liquidity_impl(&self, querier: &QuerierWrapper) -> StdResult<PoolResponse> {
        querier.query::<PoolResponse>(&QueryRequest::Wasm(WasmQuery::Smart {
            contract_addr: self.pair_addr.to_string(),
            msg: to_binary(&QueryMsg::Pool {})?,
        }))
    }

    /// Math for LP shares calculation when providing liquidity to an Astroport
    /// constant product pool.
    ///
    /// Copied from the astroport XYK pool implementation here:
    /// https://github.com/astroport-fi/astroport-core/blob/7bedc6f27e59ef8b921a0980be9bc30c4aab7459/contracts/pair/src/contract.rs#L297-L434
    fn xyk_simulate_provide_liquidity(
        &self,
        deps: Deps,
        _env: &Env,
        assets: AssetList,
    ) -> Result<Asset, CwDexError> {
        let PoolResponse {
            assets: pools,
            total_share,
        } = self.get_pool_liquidity_impl(&deps.querier)?;

        let deposits = [
            assets
                .find(&pools[0].info.clone().into())
                .map(|a| a.amount)
                .expect("Wrong asset info is given"),
            assets
                .find(&pools[1].info.clone().into())
                .map(|a| a.amount)
                .expect("Wrong asset info is given"),
        ];

        if deposits[0].is_zero() || deposits[1].is_zero() {
            return Err(StdError::generic_err("Either asset cannot be zero").into());
        };

        // map over pools
        const MINIMUM_LIQUIDITY_AMOUNT: Uint128 = Uint128::new(1_000);
        let share = if total_share.is_zero() {
            // Initial share = collateral amount
            let share = Uint128::new(
                (U256::from(deposits[0].u128()) * U256::from(deposits[1].u128()))
                    .integer_sqrt()
                    .as_u128(),
            );

            if share.lt(&MINIMUM_LIQUIDITY_AMOUNT) {
                return Err(StdError::generic_err(
                    "Share cannot be less than minimum liquidity amount",
                )
                .into());
            }

            share
        } else {
            // Assert slippage tolerance
            // assert_slippage_tolerance(slippage_tolerance, &deposits, &pools)?;

            // min(1, 2)
            // 1. sqrt(deposit_0 * exchange_rate_0_to_1 * deposit_0) * (total_share /
            // sqrt(pool_0 * pool_1)) == deposit_0 * total_share / pool_0
            // 2. sqrt(deposit_1 * exchange_rate_1_to_0 * deposit_1) * (total_share /
            // sqrt(pool_1 * pool_1)) == deposit_1 * total_share / pool_1
            std::cmp::min(
                deposits[0].multiply_ratio(total_share, pools[0].amount),
                deposits[1].multiply_ratio(total_share, pools[1].amount),
            )
        };

        let lp_token = Asset {
            info: AssetInfo::Cw20(self.lp_token_addr.clone()),
            amount: share,
        };
        Ok(lp_token)
    }

    /// Math for providing liquidity to an Astroport stable swap pool.
    ///
    /// This logic is copied from the astroport implementation here:
    /// https://github.com/astroport-fi/astroport-core/blob/c216ecd4f350113316be44d06a95569f451ac681/contracts/pair_stable/src/contract.rs#L338-L501
    fn stable_simulate_provide_liquidity(
        &self,
        deps: Deps,
        env: &Env,
        assets: AssetList,
    ) -> Result<Asset, CwDexError> {
        let config = query_pair_config(&deps.querier, self.pair_addr.clone())?;
        let mut pools = config
            .pair_info
            .query_pools(&deps.querier, self.pair_addr.to_owned())?;
        let deposits: [Uint128; 2] = [
            assets
                .find(&pools[0].info.clone().into())
                .map(|a| a.amount)
                .expect("Wrong asset info is given"),
            assets
                .find(&pools[1].info.clone().into())
                .map(|a| a.amount)
                .expect("Wrong asset info is given"),
        ];

        if deposits[0].is_zero() && deposits[1].is_zero() {
            return Err(CwDexError::InvalidZeroAmount {});
        }

        for (i, pool) in pools.iter_mut().enumerate() {
            // we cannot put a zero amount into an empty pool.
            if deposits[i].is_zero() && pool.amount.is_zero() {
                return Err(CwDexError::InvalidProvideLPsWithSingleToken {});
            }
        }

        let token_precision_0 = query_token_precision(&deps.querier, pools[0].info.clone())?;
        let token_precision_1 = query_token_precision(&deps.querier, pools[1].info.clone())?;

        let greater_precision = token_precision_0.max(token_precision_1);

        let deposit_amount_0 = adjust_precision(deposits[0], token_precision_0, greater_precision)?;
        let deposit_amount_1 = adjust_precision(deposits[1], token_precision_1, greater_precision)?;

        let total_share = query_supply(&deps.querier, config.pair_info.liquidity_token.clone())?;
        let share = if total_share.is_zero() {
            let liquidity_token_precision = query_token_precision(
                &deps.querier,
                AstroAssetInfo::Token {
                    contract_addr: config.pair_info.liquidity_token,
                },
            )?;

            // Initial share = collateral amount
            adjust_precision(
                Uint128::new(
                    (U256::from(deposit_amount_0.u128()) * U256::from(deposit_amount_1.u128()))
                        .integer_sqrt()
                        .as_u128(),
                ),
                greater_precision,
                liquidity_token_precision,
            )?
        } else {
<<<<<<< HEAD
            let leverage =
                compute_current_amp(&config, env.block.time.seconds())?.checked_mul(u64::from(N_COINS)).unwrap();
=======
            let leverage = compute_current_amp(&config, env)?
                .checked_mul(u64::from(N_COINS))
                .unwrap();
>>>>>>> f06b7702

            let mut pool_amount_0 =
                adjust_precision(pools[0].amount, token_precision_0, greater_precision)?;
            let mut pool_amount_1 =
                adjust_precision(pools[1].amount, token_precision_1, greater_precision)?;

            let d_before_addition_liquidity =
                compute_d(leverage, pool_amount_0.u128(), pool_amount_1.u128()).unwrap();

            pool_amount_0 = pool_amount_0.checked_add(deposit_amount_0)?;
            pool_amount_1 = pool_amount_1.checked_add(deposit_amount_1)?;

            let d_after_addition_liquidity =
                compute_d(leverage, pool_amount_0.u128(), pool_amount_1.u128()).unwrap();

            // d after adding liquidity may be less than or equal to d before adding
            // liquidity because of rounding
            if d_before_addition_liquidity >= d_after_addition_liquidity {
                return Err(CwDexError::LiquidityAmountTooSmall {});
            }

            total_share.multiply_ratio(
                d_after_addition_liquidity - d_before_addition_liquidity,
                d_before_addition_liquidity,
            )
        };

        if share.is_zero() {
            return Err(CwDexError::Std(StdError::generic_err(
                "Insufficient amount of liquidity",
            )));
        }

        let lp_token = Asset {
            info: AssetInfoBase::Cw20(Addr::unchecked(self.lp_token_addr.to_string())),
            amount: share,
        };
        Ok(lp_token)
    }
}

impl Pool for AstroportPool {
    fn provide_liquidity(
        &self,
        deps: Deps,
        env: &Env,
        assets: AssetList,
        min_out: Uint128,
    ) -> Result<Response, CwDexError> {
        let lp_out = self.simulate_provide_liquidity(deps, env, assets.clone())?;
        if min_out < lp_out.amount {
            return Err(CwDexError::MinOutNotReceived {
                min_out,
                received: lp_out.amount,
            });
        }

        let msg = PairExecMsg::ProvideLiquidity {
            assets: assets.to_owned().try_into()?,
            slippage_tolerance: None,
            auto_stake: Some(false),
            receiver: None,
        };
        let provide_liquidity = CosmosMsg::Wasm(WasmMsg::Execute {
            contract_addr: self.pair_addr.to_string(),
            msg: to_binary(&msg)?,
            funds: vec![],
        });

        let event = Event::new("apollo/cw-dex/provide_liquidity")
            .add_attribute("pair_addr", &self.pair_addr)
            .add_attribute("assets", format!("{:?}", assets));

        Ok(Response::new()
            .add_message(provide_liquidity)
            .add_event(event))
    }

    fn withdraw_liquidity(
        &self,
        _deps: Deps,
        _env: &Env,
        asset: Asset,
    ) -> Result<Response, CwDexError> {
        if let AssetInfoBase::Cw20(token_addr) = &asset.info {
            let withdraw_liquidity = CosmosMsg::Wasm(WasmMsg::Execute {
                contract_addr: token_addr.to_string(),
                msg: to_binary(&Cw20ExecuteMsg::Send {
                    contract: self.pair_addr.to_string(),
                    amount: asset.amount,
                    msg: to_binary(&Cw20HookMsg::WithdrawLiquidity {})?,
                })?,
                funds: vec![],
            });

            let event = Event::new("apollo/cw-dex/withdraw_liquidity")
                .add_attribute("pair_addr", &self.pair_addr)
                .add_attribute("asset", format!("{:?}", asset))
                .add_attribute("token_amount", asset.amount);

            Ok(Response::new()
                .add_message(withdraw_liquidity)
                .add_event(event))
        } else {
            Err(CwDexError::InvalidInAsset { a: asset })
        }
    }

    fn swap(
        &self,
        _deps: Deps,
        env: &Env,
        offer_asset: Asset,
        ask_asset_info: AssetInfo,
        min_out: Uint128,
    ) -> Result<Response, CwDexError> {
        // Setting belief price to the minimium acceptable return and max spread to zero simplifies things
        // Astroport will make the best possible swap that returns at least `min_out`.
        let belief_price = Some(Decimal::from_ratio(offer_asset.amount, min_out));
        let swap_msg = match &offer_asset.info {
            AssetInfo::Native(_) => {
                let asset = offer_asset.clone().into();
                wasm_execute(
                    self.pair_addr.to_string(),
                    &PairExecMsg::Swap {
                        offer_asset: asset,
                        belief_price,
                        max_spread: Some(Decimal::zero()),
                        to: Some(env.contract.address.to_string()),
                    },
                    vec![offer_asset.clone().try_into()?],
                )
            }
            AssetInfo::Cw20(addr) => wasm_execute(
                addr.to_string(),
                &Cw20ExecuteMsg::Send {
                    contract: self.pair_addr.to_string(),
                    amount: offer_asset.amount,
                    msg: to_binary(&Cw20HookMsg::Swap {
                        belief_price,
                        max_spread: Some(Decimal::zero()),
                        to: Some(env.contract.address.to_string()),
                    })?,
                },
                vec![],
            ),
        }?;
        let event = Event::new("apollo/cw-dex/swap")
            .add_attribute("pair_addr", &self.pair_addr)
            .add_attribute("ask_asset", format!("{:?}", ask_asset_info))
            .add_attribute("offer_asset", format!("{:?}", offer_asset.info))
            .add_attribute("minimum_out_amount", min_out);
        Ok(Response::new().add_message(swap_msg).add_event(event))
    }

    fn get_pool_liquidity(&self, deps: Deps) -> Result<AssetList, CwDexError> {
        let resp = self.get_pool_liquidity_impl(&deps.querier)?;
        Ok(resp.assets.to_vec().into())
    }

    fn simulate_provide_liquidity(
        &self,
        deps: Deps,
        env: &Env,
        assets: AssetList,
    ) -> Result<Asset, CwDexError> {
        match self.pair_type {
            PairType::Xyk {} => self.xyk_simulate_provide_liquidity(deps, env, assets),
            PairType::Stable {} => self.stable_simulate_provide_liquidity(deps, env, assets),
            PairType::Custom(_) => Err(CwDexError::Std(StdError::generic_err(
                "custom pair type not supported",
            ))),
        }
    }

    fn simulate_withdraw_liquidity(
        &self,
        deps: Deps,
        asset: &Asset,
    ) -> Result<AssetList, CwDexError> {
        let amount = asset.amount;
        let total_share = self.query_lp_token_supply(&deps.querier)?;
        let mut share_ratio = Decimal::zero();
        if !total_share.is_zero() {
            share_ratio = Decimal::from_ratio(amount, total_share);
        }

        let pools = self.get_pool_liquidity_impl(&deps.querier)?.assets;
        Ok(pools
            .iter()
            .map(|a| Asset {
                info: a.info.clone().into(),
                amount: a.amount * share_ratio,
            })
            .collect::<Vec<Asset>>()
            .into())
    }

    fn simulate_swap(
        &self,
        deps: Deps,
        offer_asset: Asset,
        _ask_asset_info: AssetInfo,
        _sender: Option<String>,
    ) -> StdResult<Uint128> {
        Ok(deps
            .querier
            .query::<SimulationResponse>(&QueryRequest::Wasm(WasmQuery::Smart {
                contract_addr: self.pair_addr.to_string(),
                msg: to_binary(&QueryMsg::Simulation {
                    offer_asset: offer_asset.into(),
                })?,
            }))?
            .return_amount)
    }
}<|MERGE_RESOLUTION|>--- conflicted
+++ resolved
@@ -206,14 +206,10 @@
                 liquidity_token_precision,
             )?
         } else {
-<<<<<<< HEAD
-            let leverage =
-                compute_current_amp(&config, env.block.time.seconds())?.checked_mul(u64::from(N_COINS)).unwrap();
-=======
-            let leverage = compute_current_amp(&config, env)?
+            let leverage = compute_current_amp(&config, env.block.time.seconds())?
                 .checked_mul(u64::from(N_COINS))
                 .unwrap();
->>>>>>> f06b7702
+
 
             let mut pool_amount_0 =
                 adjust_precision(pools[0].amount, token_precision_0, greater_precision)?;
