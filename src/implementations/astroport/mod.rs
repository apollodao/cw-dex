mod base_pool;
mod helpers;
mod staking;
mod xyk;
mod stableswap;
mod querier;

<<<<<<< HEAD
pub use staking::*;
pub use xyk::*;
pub use stableswap::*;
=======
pub use staking::AstroportStaking;
pub use xyk::AstroportXykPool;
>>>>>>> f8af23c0
<|MERGE_RESOLUTION|>--- conflicted
+++ resolved
@@ -5,11 +5,7 @@
 mod stableswap;
 mod querier;
 
-<<<<<<< HEAD
-pub use staking::*;
-pub use xyk::*;
-pub use stableswap::*;
-=======
+
+pub use stableswap::AstroportStableSwapPool;
 pub use staking::AstroportStaking;
-pub use xyk::AstroportXykPool;
->>>>>>> f8af23c0
+pub use xyk::AstroportXykPool;