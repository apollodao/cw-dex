--- conflicted
+++ resolved
@@ -19,38 +19,15 @@
 
 [dependencies]
 cosmwasm-schema = "1.1.0"
-<<<<<<< HEAD
-cosmwasm-std = { version = "1.1.0", features = ["stargate"] }
-#cosmwasm-storage = "1.1.0"
-cw-asset = { git = "https://github.com/apollodao/cw-asset.git", features = [
-    "astroport",
-] }
-=======
 cosmwasm-std = {version = "1.1.0", features = ["stargate"]}
 cw-asset = { git = "https://github.com/apollodao/cw-asset.git", rev = "5e51773da42ef82faa67576454e8c4b0971097f2" }
->>>>>>> de7394fd
 cw-storage-plus = "0.16"
 cw-utils-0-11 = { package = "cw-utils", version = "0.11" }
 cw-utils = "0.16"
 cw20 = "0.16"
-<<<<<<< HEAD
-#cw20-base = "0.16"
-#num-bigint = "0.4"
-#num-rational = "0.4"
-#num-traits = "0.2.15"
-#osmo-bindings = "0.5.1"
-#schemars = "0.8.8"
-#serde = { version = "1.0.137", default-features = false, features = ["derive"] }
-thiserror = { version = "1.0.31" }
-# prost = { version = "0.11.0", default-features = false, features = [
-#     "prost-derive",
-# ] }
-apollo-utils = { git = "https://github.com/apollodao/apollo-utils.git" }
-uint = "0.9.3"
-=======
 thiserror = {version = "1.0.31"}
 apollo-utils = { git = "https://github.com/apollodao/apollo-utils.git", rev = "dd3da52653d3dc350b20b46f363ebcfdcd64aa27" }
->>>>>>> de7394fd
+
 
 # Osmosis
 osmosis-std = { git = "https://github.com/apollodao/osmosis-rust", rev = "52ca8eaa4b2926fea01a68f4d7e7253ad29d88b3", optional = true }
@@ -59,12 +36,9 @@
 uint = {version = "0.9.3", optional = true}
 
 # Junoswap
-<<<<<<< HEAD
-wasmswap = { git = "https://github.com/Wasmswap/wasmswap-contracts.git", tag = "v1.1.0-beta", features = [
-    "library",
-] }
-cw20-0_10_3 = { package = "cw20", version = "0.10.3" } # We must import this version separately since it is what wasmswap uses.
-stake-cw20 = { version = "0.2", features = ["library"] }
+wasmswap = { git = "https://github.com/Wasmswap/wasmswap-contracts.git", tag = "v1.1.0-beta", features = ["library"], optional = true }
+cw20-0_10_3 = { package = "cw20", version = "0.10.3", optional = true } # We must import this version separately since it is what wasmswap uses.
+stake-cw20 = { version = "0.2", features = ["library"], optional = true }
 # stake-cw20-external-rewards = { git = "https://github.com/DA0-DA0/dao-contracts", features = ["library"] }
 
 # [build-dependencies]
@@ -86,9 +60,3 @@
 
 # multiple-testing
 test-case = "2.2.2"
-=======
-wasmswap = { git = "https://github.com/Wasmswap/wasmswap-contracts.git", tag = "v1.1.0-beta", features = ["library"], optional = true }
-cw20-0_10_3 = { package = "cw20", version = "0.10.3", optional = true } # We must import this version separately since it is what wasmswap uses.
-stake-cw20 = { version = "0.2", features = ["library"], optional = true }
-# stake-cw20-external-rewards = { git = "https://github.com/DA0-DA0/dao-contracts", features = ["library"] }
->>>>>>> de7394fd
