--- conflicted
+++ resolved
@@ -1,15 +1,8 @@
 //! Module containing Pool and Staking implementations for Osmosis
-<<<<<<< HEAD
 /// Some functions are needed by Astroport to calculate how many LP shares a
 /// user should get when providing liquidity but is not publicly exposed in the
 /// package. Original code from:
-/// https://github.com/astroport-fi/astroport-core/blob/f1caf2e4cba74d60ff0e8ae3abba9d9e1f88c06e
-=======
-/// Some functions are needed by Astroport to calculate how many LP shares a user should get when providing liquidity but is
-/// not publicly exposed in the package.
-/// Original code from:
 /// <https://github.com/astroport-fi/astroport-core/blob/f1caf2e4cba74d60ff0e8ae3abba9d9e1f88c06e>
->>>>>>> 4349d140
 pub mod helpers;
 
 pub mod msg;
